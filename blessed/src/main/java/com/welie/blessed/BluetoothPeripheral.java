package com.welie.blessed;

import com.welie.blessed.bluez.BluezDevice;
import com.welie.blessed.bluez.BluezGattCharacteristic;
import com.welie.blessed.bluez.BluezGattDescriptor;
import com.welie.blessed.bluez.BluezGattService;
import com.welie.blessed.internal.GattCallback;
import com.welie.blessed.internal.Handler;
import com.welie.blessed.internal.InternalCallback;
import org.bluez.exceptions.*;
import org.freedesktop.dbus.exceptions.DBusExecutionException;
import org.freedesktop.dbus.handlers.AbstractPropertiesChangedHandler;
import org.freedesktop.dbus.interfaces.Properties;
import org.freedesktop.dbus.types.DBusListType;
import org.freedesktop.dbus.types.Variant;
import org.jetbrains.annotations.NotNull;
import org.jetbrains.annotations.Nullable;

import java.util.*;
import java.util.concurrent.ConcurrentHashMap;
import java.util.concurrent.ConcurrentLinkedQueue;

import org.slf4j.Logger;
import org.slf4j.LoggerFactory;

import static com.welie.blessed.BluetoothGattCharacteristic.*;

/**
 * Represents a Bluetooth BLE peripheral
 */
public class BluetoothPeripheral {
    private static final String TAG = BluetoothPeripheral.class.getSimpleName();
    private final Logger logger = LoggerFactory.getLogger(TAG);

    // Core variables
    private final BluetoothCentral central;
    BluezDevice device;
    String deviceName;
    private final String deviceAddress;
    private boolean isBonded = false;
    private boolean manualBonding = false;
    private long connectTimestamp;
    //    private boolean isPairing;
    private boolean isRetrying;
    private byte[] currentWriteBytes;
    private final Handler callBackHandler;
    private int state;
    private final InternalCallback listener;
    private BluetoothPeripheralCallback peripheralCallback;
    private boolean serviceDiscoveryCompleted = false;

    // Keep track of all native services/characteristics/descriptors
    private final Map<String, BluezGattService> serviceMap = new ConcurrentHashMap<>();
    private final Map<String, BluezGattCharacteristic> characteristicMap = new ConcurrentHashMap<>();
    private final Map<String, BluezGattDescriptor> descriptorMap = new ConcurrentHashMap<>();

    // Keep track of all translated services
    private @NotNull List<@NotNull BluetoothGattService> mServices = new ArrayList<>();

    // Variables for service discovery timer
    private Handler timeoutHandler;
    private Runnable timeoutRunnable;
    private static final int SERVICE_DISCOVERY_TIMEOUT_IN_MS = 10000;

    // Queue related variables
    private final Queue<Runnable> commandQueue = new ConcurrentLinkedQueue<>();
    private boolean commandQueueBusy;
    private Handler queueHandler;
    private int nrTries;
    private static final int MAX_TRIES = 2;

    // Bluez interface names
    static final String BLUEZ_CHARACTERISTIC_INTERFACE = "org.bluez.GattCharacteristic1";
    static final String BLUEZ_DEVICE_INTERFACE = "org.bluez.Device1";

    // Bluez Characteristic properties
    static final String PROPERTY_NOTIFYING = "Notifying";
    static final String PROPERTY_VALUE = "Value";

    // Bluez Device properties
    static final String PROPERTY_SERVICES_RESOLVED = "ServicesResolved";
    static final String PROPERTY_CONNECTED = "Connected";
    static final String PROPERTY_PAIRED = "Paired";
    static final String PROPERTY_SERVICE_UUIDS = "UUIDs";
    static final String PROPERTY_NAME = "Name";
    static final String PROPERTY_ADDRESS = "Address";
    static final String PROPERTY_RSSI = "RSSI";
    static final String PROPERTY_MANUFACTURER_DATA = "ManufacturerData";
    static final String PROPERTY_SERVICE_DATA = "ServiceData";

    /**
     * The peripheral is in disconnected state
     */
    @SuppressWarnings("WeakerAccess")
    public static final int STATE_DISCONNECTED = 0;

    /**
     * The peripheral is in connecting state
     */
    @SuppressWarnings("WeakerAccess")
    public static final int STATE_CONNECTING = 1;

    /**
     * The peripheral is in connected state
     */
    @SuppressWarnings("WeakerAccess")
    public static final int STATE_CONNECTED = 2;

    /**
     * The peripheral is in disconnecting state
     */
    @SuppressWarnings("WeakerAccess")
    public static final int STATE_DISCONNECTING = 3;

    /**
     * A GATT operation completed successfully
     */
    public static final int GATT_SUCCESS = 0;

    /**
     * Generic error, could be anything
     */
    public static final int GATT_ERROR = 133;

    /**
     * The connection has timed out
     */
    public static final int GATT_CONN_TIMEOUT = 8;

    /**
     * GATT read operation is not permitted
     */
    public static final int GATT_READ_NOT_PERMITTED = 2;

    /**
     * GATT write operation is not permitted
     */
    public static final int GATT_WRITE_NOT_PERMITTED = 3;

    /**
     * Insufficient authentication for a given operation
     */
    public static final int GATT_INSUFFICIENT_AUTHENTICATION = 5;

    /**
     * The given request is not supported
     */
    public static final int GATT_REQUEST_NOT_SUPPORTED = 6;

    /**
     * Insufficient encryption for a given operation
     */
    public static final int GATT_INSUFFICIENT_ENCRYPTION = 15;

    /**
     * The connection was terminated by the peripheral
     */
    public static final int GATT_CONN_TERMINATE_PEER_USER = 19;

    /**
     * Authentication failed
     */
    public static final int GATT_AUTH_FAIL = 137;

    /**
     * Indicates the remote device is not bonded (paired).
     * <p>There is no shared link key with the remote device, so communication
     * (if it is allowed at all) will be unauthenticated and unencrypted.
     */
    @SuppressWarnings("WeakerAccess")
    public static final int BOND_NONE = 10;

    /**
     * Indicates bonding (pairing) is in progress with the remote device.
     */
    @SuppressWarnings("WeakerAccess")
    public static final int BOND_BONDING = 11;

    /**
     * Indicates the remote device is bonded (paired).
     * <p>A shared link keys exists locally for the remote device, so
     * communication can be authenticated and encrypted.
     * <p><i>Being bonded (paired) with a remote device does not necessarily
     * mean the device is currently connected. It just means that the pending
     * procedure was completed at some earlier time, and the link key is still
     * stored locally, ready to use on the next connection.
     * </i>
     */
    @SuppressWarnings("WeakerAccess")
    public static final int BOND_BONDED = 12;

    // GattCallback will deal with managing low-level callbacks
    final GattCallback gattCallback = new GattCallback() {
        @Override
        public void onConnectionStateChanged(int connectionState, int status) {
            int previousState = state;
            state = connectionState;

            switch (connectionState) {
                case STATE_CONNECTED:
                    isBonded = isPaired();
                    if (listener != null) {
                        listener.connected(BluetoothPeripheral.this);
                    }
                    break;
                case STATE_DISCONNECTED:
                    if (previousState == STATE_CONNECTING) {
                        if (listener != null) {
                            listener.connectFailed(BluetoothPeripheral.this);
                            completeDisconnect(false);
                        }
                    } else {
                        if (!serviceDiscoveryCompleted) {
//                            if (isBonded) {
//                                // Assume we lost the bond
//                                if (peripheralCallback != null) {
//                                    callBackHandler.post(() -> peripheralCallback.onBondLost(BluetoothPeripheral.this));
//                                }
//                            }
                            listener.serviceDiscoveryFailed(BluetoothPeripheral.this);
                        }
                        completeDisconnect(true);
                    }
                    break;
                case STATE_CONNECTING:
                    break;
                case STATE_DISCONNECTING:
                    commandQueue.clear();
                    commandQueueBusy = false;
                    break;
                default:
                    logger.error("unhandled connection state");
                    break;
            }
        }

        @Override
        public void onNotifySet(final BluetoothGattCharacteristic characteristic, final boolean enabled) {
            if (peripheralCallback != null) {
                callBackHandler.post(() -> peripheralCallback.onNotificationStateUpdate(BluetoothPeripheral.this, characteristic, GATT_SUCCESS));
            }
            completedCommand();
        }

        @Override
        public void onDescriptorWrite(BluetoothGattDescriptor descriptor, int status) {
            // Do some checks first
            final BluetoothGattCharacteristic parentCharacteristic = descriptor.getCharacteristic();
            if (status != GATT_SUCCESS) {
                logger.info(String.format("ERROR: Write descriptor failed device: %s, characteristic: %s", getAddress(), parentCharacteristic.getUuid()));
            }

            if (peripheralCallback != null) {
                callBackHandler.post(() -> peripheralCallback.onDescriptorWrite(BluetoothPeripheral.this, new byte[0], descriptor, status));
            }
            completedCommand();
        }

        @Override
        public void onCharacteristicRead(BluetoothGattCharacteristic characteristic, int status) {
            if (status != GATT_SUCCESS) {
                logger.error(String.format(Locale.ENGLISH, "ERROR: Read failed for characteristic: %s, status %d", characteristic.getUuid(), status));
            }

            // Just complete the command. The actual value will come in through onCharacteristicChanged
            completedCommand();
        }

        @Override
        public void onCharacteristicChanged(@NotNull final byte[] value, @NotNull final BluetoothGattCharacteristic characteristic) {
            if (peripheralCallback != null) {
                callBackHandler.post(() -> peripheralCallback.onCharacteristicUpdate(BluetoothPeripheral.this, value, characteristic, GATT_SUCCESS));
            }
        }

        @Override
        public void onCharacteristicWrite(@NotNull final BluetoothGattCharacteristic characteristic, final int status) {
            // Perform some checks on the status field
            if (status != GATT_SUCCESS) {
                logger.error(String.format("ERROR: Write failed characteristic: %s, status %s", characteristic.getUuid(), statusToString(status)));
            }

            if (peripheralCallback != null) {
                callBackHandler.post(() -> peripheralCallback.onCharacteristicWrite(BluetoothPeripheral.this, currentWriteBytes, characteristic, status));
            }
            completedCommand();
        }

        @Override
        public void onPairingStarted() {
            logger.info("pairing (bonding) started");
            if (peripheralCallback != null) {
                callBackHandler.post(() -> peripheralCallback.onBondingStarted(BluetoothPeripheral.this));
            }
        }

        @Override
        public void onPaired() {
            logger.info("pairing (bonding) succeeded");
            if (peripheralCallback != null) {
                callBackHandler.post(() -> peripheralCallback.onBondingSucceeded(BluetoothPeripheral.this));
            }
        }

        @Override
        public void onPairingFailed() {
            logger.info("pairing failed");
            if (peripheralCallback != null) {
                callBackHandler.post(() -> peripheralCallback.onBondingFailed(BluetoothPeripheral.this));
            }
        }

        @Override
        public void onServicesDiscovered(List<BluetoothGattService> services) {
            serviceDiscoveryCompleted = true;
            logger.info(String.format("discovered %d services for '%s' (%s)", services.size(), getName(), getAddress()));
            if (peripheralCallback != null) {
                callBackHandler.post(() -> peripheralCallback.onServicesDiscovered(BluetoothPeripheral.this));
            }

            // Let Central know as well so it can start scanning again if needed
            if (listener != null) {
                listener.servicesDiscovered(BluetoothPeripheral.this);
            }
        }
    };

    /*
     * PUBLIC HBDeviceAdapter Interface Methods
     */
    public BluetoothPeripheral(@NotNull BluetoothCentral central, @Nullable BluezDevice bluezDevice, @Nullable String deviceName, @NotNull String deviceAddress, @NotNull InternalCallback listener, @Nullable BluetoothPeripheralCallback peripheralCallback, @NotNull Handler callBackHandler) {
        this.central = Objects.requireNonNull(central, "no valid central provided");
        this.device = bluezDevice;
        this.deviceAddress = Objects.requireNonNull(deviceAddress, "no valid address provided");
        this.deviceName = deviceName;
        this.listener = Objects.requireNonNull(listener, "no valid listener provided");
        this.callBackHandler = Objects.requireNonNull(callBackHandler, "no callbackhandler provided");
        this.peripheralCallback = peripheralCallback;
        this.state = STATE_DISCONNECTED;
        this.commandQueueBusy = false;
    }

    void setPeripheralCallback(@NotNull final BluetoothPeripheralCallback peripheralCallback) {
        this.peripheralCallback = Objects.requireNonNull(peripheralCallback, "no valid peripheral callback provided");
    }

    public void connect() {
        Objects.requireNonNull(device, "device is null");

        // Do the connect
        gattCallback.onConnectionStateChanged(STATE_CONNECTING, GATT_SUCCESS);

        try {
            logger.info(String.format("connecting to '%s' (%s)", deviceName, deviceAddress));
            BluezSignalHandler.getInstance().addPeripheral(deviceAddress, this);
            queueHandler = new Handler("BLE-" + deviceAddress);
            timeoutHandler = new Handler(TAG + " serviceDiscovery " + deviceAddress);
            connectTimestamp = System.currentTimeMillis();
            device.connect();
        } catch (DBusExecutionException e) {
<<<<<<< HEAD
            boolean bluezConnectionstate;
            try {
                bluezConnectionstate = device.isConnected();
            } catch (Exception e2) {
                bluezConnectionstate = false;
            }

            //           logger.error(String.format("connect exception, dbusexecutionexception (%s %s)", state == STATE_CONNECTED ? "connected" : "not connected", bluezConnectionstate ? "connected" : "not connected"));
=======
>>>>>>> 30befe1a
            logger.error(e.getMessage());

            // Unregister handler only if we are not connected. A connected event may have already been received!
            if (state != STATE_CONNECTED) {
                cleanupAfterFailedConnect();
            }
        } catch (BluezAlreadyConnectedException e) {
            logger.error("connect exception: already connected");
            gattCallback.onConnectionStateChanged(STATE_CONNECTED, GATT_SUCCESS);
        } catch (BluezNotReadyException e) {
            logger.error("connect exception: not ready");
            logger.error(e.getMessage());
            cleanupAfterFailedConnect();
        } catch (BluezFailedException e) {
            logger.error("connect exception: connect failed");
            logger.error(e.getMessage());
            cleanupAfterFailedConnect();
        } catch (BluezInProgressException e) {
            logger.error("connect exception: in progress");
            logger.error(e.getMessage());
            cleanupAfterFailedConnect();
        }
    }

    private void cleanupAfterFailedConnect() {
        BluezSignalHandler.getInstance().removePeripheral(deviceAddress);
        if (timeoutHandler != null) timeoutHandler.stop();
        timeoutHandler = null;
        gattCallback.onConnectionStateChanged(STATE_DISCONNECTED, GATT_ERROR);
    }

    /**
     * Cancel an active or pending connection.
     * <p>
     * This operation is asynchronous and you will receive a callback on onDisconnectedPeripheral.
     */
    public void cancelConnection() {
        central.cancelConnection(this);
    }

    void disconnectBluezDevice() {
        logger.info(String.format("force disconnect '%s' (%s)", getName(), getAddress()));
        gattCallback.onConnectionStateChanged(STATE_DISCONNECTING, GATT_SUCCESS);
        device.disconnect();
    }

    private void completeDisconnect(boolean notify) {
        // Do some cleanup
        if (queueHandler != null) {
            queueHandler.stop();
        }
        queueHandler = null;
        commandQueue.clear();
        commandQueueBusy = false;

        if (notify) {
            listener.disconnected(BluetoothPeripheral.this);
        }
    }

    /**
     * Read the value of a characteristic.
     *
     * <p>The characteristic must support reading it, otherwise the operation will not be enqueued.
     *
     * <p>{@link BluetoothPeripheralCallback#onCharacteristicUpdate(BluetoothPeripheral, byte[], BluetoothGattCharacteristic, int)}   will be triggered as a result of this call.
     *
     * @param characteristic Specifies the characteristic to read.
     * @return true if the operation was enqueued, false if the characteristic does not support reading or the characteristic was invalid
     */
    @SuppressWarnings("UnusedReturnValue")
    public boolean readCharacteristic(@NotNull final BluetoothGattCharacteristic characteristic) {
        Objects.requireNonNull(characteristic, "characteristic is 'null', ignoring read request");

        // Make sure we are still connected
        if (state != STATE_CONNECTED) {
            gattCallback.onCharacteristicRead(characteristic, GATT_ERROR);
            return false;
        }

        // Check if this characteristic actually has READ property
        if ((characteristic.getProperties() & PROPERTY_READ) == 0) {
            logger.error("characteristic does not have read property");
            return false;
        }

        // Check if we have the native characteristic
        final BluezGattCharacteristic nativeCharacteristic = getBluezGattCharacteristic(characteristic.getUuid());
        if (nativeCharacteristic == null) {
            logger.error("ERROR: Native characteristic is null");
            gattCallback.onCharacteristicRead(characteristic, GATT_ERROR);
            return false;
        }

        // All in order, do the read
        boolean result = commandQueue.add(() -> {
            if (state == STATE_CONNECTED) {
                try {
                    logger.info(String.format("reading characteristic <%s>", nativeCharacteristic.getUuid()));
                    nativeCharacteristic.readValue(new HashMap<>());
                    gattCallback.onCharacteristicRead(characteristic, GATT_SUCCESS);
                } catch (BluezFailedException | BluezInvalidOffsetException | BluezInProgressException e) {
                    gattCallback.onCharacteristicRead(characteristic, GATT_ERROR);
                    logger.error(e.toString());
                } catch (BluezNotPermittedException e) {
                    gattCallback.onCharacteristicRead(characteristic, GATT_READ_NOT_PERMITTED);
                    logger.error(e.toString());
                } catch (BluezNotAuthorizedException e) {
                    gattCallback.onCharacteristicRead(characteristic, GATT_INSUFFICIENT_AUTHENTICATION);
                    logger.error(e.toString());
                } catch (BluezNotSupportedException e) {
                    gattCallback.onCharacteristicRead(characteristic, GATT_REQUEST_NOT_SUPPORTED);
                    logger.error(e.toString());
                } catch (DBusExecutionException e) {
                    gattCallback.onCharacteristicRead(characteristic, GATT_ERROR);
                    logger.error("ERROR: " + e.getMessage());
                } catch (Exception e) {
                    logger.error("ERROR: " + e.getMessage());
                }
            }
        });

        if (result) {
            nextCommand();
        } else {
            logger.error("ERROR: Could not enqueue read characteristic command");
        }
        return result;
    }

    /**
     * Write a value to a characteristic using the specified write type.
     *
     * <p>All parameters must have a valid value in order for the operation
     * to be enqueued. If the characteristic does not support writing with the specified writeType, the operation will not be enqueued.
     *
     * <p>{@link BluetoothPeripheralCallback#onCharacteristicWrite(BluetoothPeripheral, byte[], BluetoothGattCharacteristic, int)} will be triggered as a result of this call.
     *
     * @param characteristic the characteristic to write to
     * @param value          the byte array to write
     * @param writeType      the write type to use when writing. Must be WRITE_TYPE_DEFAULT, WRITE_TYPE_NO_RESPONSE or WRITE_TYPE_SIGNED
     * @return true if a write operation was succesfully enqueued, otherwise false
     */
    @SuppressWarnings({"UnusedReturnValue", "unused"})
    public boolean writeCharacteristic(@NotNull final BluetoothGattCharacteristic characteristic, @NotNull final byte[] value, final int writeType) {
        Objects.requireNonNull(characteristic, "no valid characteristic provided");
        Objects.requireNonNull(value, "no valid value provided");

        // Make sure we are still connected
        if (state != STATE_CONNECTED) {
            gattCallback.onCharacteristicWrite(characteristic, GATT_ERROR);
            return false;
        }

        // Copy the value to avoid race conditions
        final byte[] bytesToWrite = copyOf(value);

        // Check if we have the native characteristic
        final BluezGattCharacteristic nativeCharacteristic = getBluezGattCharacteristic(characteristic.getUuid());
        if (nativeCharacteristic == null) {
            logger.error("ERROR: Native characteristic is null");
            return false;
        }

        // Check if this characteristic actually supports this writeType
        int writeProperty;
        switch (writeType) {
            case WRITE_TYPE_DEFAULT:
                writeProperty = PROPERTY_WRITE;
                break;
            case WRITE_TYPE_NO_RESPONSE:
                writeProperty = PROPERTY_WRITE_NO_RESPONSE;
                break;
            case WRITE_TYPE_SIGNED:
                writeProperty = PROPERTY_SIGNED_WRITE;
                break;
            default:
                writeProperty = 0;
                break;
        }
        if ((characteristic.getProperties() & writeProperty) == 0) {
            logger.error(String.format(Locale.ENGLISH, "ERROR: Characteristic cannot be written with this writeType : %d", writeType));
            return false;
        }

        // All in order, do the write
        boolean result = commandQueue.add(() -> {
            if (state == STATE_CONNECTED) {
                try {
                    // Perform the write
                    currentWriteBytes = bytesToWrite;
                    logger.info(String.format("writing <%s> to characteristic <%s>", bytes2String(bytesToWrite), nativeCharacteristic.getUuid()));
                    HashMap<String, Object> options = new HashMap<>();
                    options.put("type", writeType == WRITE_TYPE_DEFAULT ? "request" : "command");
                    nativeCharacteristic.writeValue(bytesToWrite, options);

                    // Since there is no callback nor characteristic update event for when a write is completed, we can consider this command done
                    gattCallback.onCharacteristicWrite(characteristic, GATT_SUCCESS);
                } catch (DBusExecutionException | BluezNotSupportedException | BluezFailedException | BluezInProgressException | BluezInvalidValueLengthException e) {
                    gattCallback.onCharacteristicWrite(characteristic, GATT_ERROR);
                } catch (BluezNotPermittedException e) {
                    gattCallback.onCharacteristicWrite(characteristic, GATT_WRITE_NOT_PERMITTED);
                } catch (BluezNotAuthorizedException e) {
                    gattCallback.onCharacteristicWrite(characteristic, GATT_INSUFFICIENT_AUTHENTICATION);
                } catch (Exception e) {
                    gattCallback.onCharacteristicWrite(characteristic, GATT_ERROR);
                    logger.error("ERROR: " + e.getMessage());
                }
            }
        });

        if (result) {
            nextCommand();
        } else {
            logger.error("ERROR: Could not enqueue write characteristic command");
        }
        return result;
    }

    /**
     * Set the notification state of a characteristic to 'on' or 'off'. The characteristic must support notifications or indications.
     *
     * <p>{@link BluetoothPeripheralCallback#onNotificationStateUpdate(BluetoothPeripheral, BluetoothGattCharacteristic, int)} will be triggered as a result of this call.
     *
     * @param characteristic the characteristic to turn notification on/off for
     * @param enable         true for setting notification on, false for turning it off
     * @return true if the operation was enqueued, false if the characteristic doesn't support notification or indications or
     */
    @SuppressWarnings("UnusedReturnValue")
    public boolean setNotify(@NotNull final BluetoothGattCharacteristic characteristic, boolean enable) {
        Objects.requireNonNull(characteristic, "no valid characteristic provided");

        // Make sure we are still connected
        if (state != STATE_CONNECTED) {
            gattCallback.onNotifySet(characteristic, false);
            return false;
        }

        // Check if we have the native characteristic
        final BluezGattCharacteristic nativeCharacteristic = getBluezGattCharacteristic(characteristic.getUuid());
        if (nativeCharacteristic == null) {
            logger.error("ERROR: Native characteristic is null");
            gattCallback.onNotifySet(characteristic, false);
            return false;
        }

        // Check if characteristic has NOTIFY or INDICATE properties and set the correct byte value to be written
        int properties = characteristic.getProperties();
        if (!(((properties & PROPERTY_NOTIFY) > 0 || (properties & PROPERTY_INDICATE) > 0))) {
            logger.info(String.format("ERROR: Characteristic %s does not have notify of indicate property", characteristic.getUuid()));
            return false;
        }

        // All in order, do the set notify
        boolean result = commandQueue.add(() -> {
            if (state == STATE_CONNECTED) {
                try {
                    if (enable) {
                        logger.info(String.format("setNotify for characteristic <%s>", nativeCharacteristic.getUuid()));
                        boolean isNotifying = nativeCharacteristic.isNotifying();
                        if (isNotifying) {
                            // Already notifying, ignoring command
                            logger.info("already notifying");
                            gattCallback.onNotifySet(characteristic, true);
                        } else {
                            nativeCharacteristic.startNotify();
                        }
                    } else {
                        logger.info(String.format("stopNotify for characteristic <%s>", nativeCharacteristic.getUuid()));
                        nativeCharacteristic.stopNotify();
                    }
                } catch (BluezFailedException | BluezInProgressException | BluezNotPermittedException | BluezNotSupportedException e) {
                    logger.error("ERROR: Notify failed");
                } catch (Exception e) {
                    gattCallback.onNotifySet(characteristic, false);
                    logger.error("ERROR: " + e.getMessage());
                }
            }
        });

        if (result) {
            nextCommand();
        } else {
            logger.error("ERROR: Could not enqueue set notify characteristic command");
        }
        return result;
    }

    /**
     * Read the RSSI for a connected peripheral
     * onReadRemoteRssi(BluetoothPeripheral, int, int) will be triggered as a result of this call.
     */
    @SuppressWarnings("unused")
    public void readRemoteRssi() {
        try {
            logger.info(String.format("reading rssi for '%s'", deviceName));
            Short rssi = device.getRssi();
            if (peripheralCallback != null && rssi != null) {
                callBackHandler.post(() -> peripheralCallback.onReadRemoteRssi(BluetoothPeripheral.this, rssi, GATT_SUCCESS));
            }
            completedCommand();
        } catch (DBusExecutionException e) {
            if (e.getMessage().equalsIgnoreCase("No such property 'RSSI'")) {
                logger.error("rssi not available when not scanning");
            } else {
                logger.error("reading rssi failed: " + e.getMessage());
            }
        }
    }

    /*
     * PRIVATE METHODS
     */
    private void servicesResolved() {
        // Make sure we are connected
        if (state != STATE_CONNECTED) {
            logger.error("Services resolved but not connected");
            return;
        }

        // Make sure we start with an empty slate
        clearMaps();

        // Process all service, characteristics and descriptors
        if (device != null) {
            // Get all native services
            List<BluezGattService> gattServices = device.getGattServices();

            // Build list of HBService including the linked characteristics and descriptors
            mServices = new ArrayList<>();
            gattServices.forEach(service -> mServices.add(mapBluezGattServiceToBluetoothGattService(service)));

            gattCallback.onServicesDiscovered(mServices);
        }
    }

    private void clearMaps() {
        serviceMap.clear();
        characteristicMap.clear();
        descriptorMap.clear();
    }

    void handleSignal(Properties.PropertiesChanged propertiesChanged) {
        propertiesChangedHandler.handle(propertiesChanged);
    }

    private final AbstractPropertiesChangedHandler propertiesChangedHandler = new AbstractPropertiesChangedHandler() {
        @Override
        public void handle(Properties.PropertiesChanged propertiesChanged) {
            if (propertiesChanged.getInterfaceName().equals(BLUEZ_CHARACTERISTIC_INTERFACE)) {
                BluetoothGattCharacteristic bluetoothGattCharacteristic = getCharacteristicFromPath(propertiesChanged.getPath());
                if (bluetoothGattCharacteristic == null) return;

                propertiesChanged.getPropertiesChanged().forEach((key, value) -> handlePropertyChangedForCharacteristic(bluetoothGattCharacteristic, key, value));
            } else if (propertiesChanged.getInterfaceName().equals(BLUEZ_DEVICE_INTERFACE)) {
                propertiesChanged.getPropertiesChanged().forEach((key, value) -> handlePropertyChangeForDevice(key, value));
            }
        }
    };

    private void handlePropertyChangedForCharacteristic(BluetoothGattCharacteristic bluetoothGattCharacteristic, String propertyName, Variant<?> value) {
        switch (propertyName) {
            case PROPERTY_NOTIFYING:
                boolean isNotifying = (Boolean) value.getValue();
                gattCallback.onNotifySet(bluetoothGattCharacteristic, isNotifying);
                break;
            case PROPERTY_VALUE:
                if (value.getType() instanceof DBusListType) {
                    if (value.getValue() instanceof byte[]) {
                        byte[] byteVal = (byte[]) value.getValue();
                        byte[] valueCopy = copyOf(byteVal);
                        gattCallback.onCharacteristicChanged(valueCopy, bluetoothGattCharacteristic);
                    } else {
                        logger.error("got VALUE update that is not byte array");
                    }
                } else {
                    logger.error("got unknown type for VALUE update");
                }
                break;
            default:
                logger.error(String.format("Unhandled characteristic property change %s", propertyName));
        }
    }

    private void handlePropertyChangeForDevice(String propertyName, Variant<?> value) {
//        System.out.println("Changed key " + key);
//        System.out.println("Changed variant type " + value.getType());
//        System.out.println("Changed variant sig " + value.getSig());
//        System.out.println("Changed variant value " + value.getValue());

        switch (propertyName) {
            case PROPERTY_SERVICES_RESOLVED:
                if (value.getValue().equals(true)) {
                    cancelServiceDiscoveryTimer();
                    servicesResolved();
                } else {
                    logger.debug(String.format("servicesResolved is false (%s)", deviceName));
                }
                break;
            case PROPERTY_CONNECTED:
                if (value.getValue().equals(true)) {
                    long timePassed = System.currentTimeMillis() - connectTimestamp;
                    logger.info(String.format("connected to '%s' (%s) in %.1fs", deviceName, isPaired() ? "BONDED" : "BOND_NONE", timePassed / 1000.0f));
                    gattCallback.onConnectionStateChanged(STATE_CONNECTED, GATT_SUCCESS);
                    startServiceDiscoveryTimer();
                } else {
                    logger.info(String.format("disconnected '%s' (%s)", deviceName, deviceAddress));

                    // Clean up
                    cancelServiceDiscoveryTimer();
                    BluezSignalHandler.getInstance().removePeripheral(deviceAddress);
                    gattCallback.onConnectionStateChanged(STATE_DISCONNECTED, GATT_SUCCESS);
                    if (timeoutHandler != null) timeoutHandler.stop();
                    timeoutHandler = null;
                }
                break;
            case PROPERTY_PAIRED:
                if (value.getValue().equals(true)) {
                    isBonded = true;
                    gattCallback.onPaired();
                } else {
                    gattCallback.onPairingFailed();
                }
                break;
            default:
                // Ignore other properties
        }
    }

    /**
     * The current command has been completed, move to the next command in the queue (if any)
     */
    private void completedCommand() {
//        logger.info( "Command completed");
        isRetrying = false;
        commandQueue.poll();
        commandQueueBusy = false;
        nextCommand();
    }

    /**
     * Retry the current command. Typically used when a read/write fails and triggers a bonding procedure
     */
    private void retryCommand() {
        commandQueueBusy = false;
        Runnable currentCommand = commandQueue.peek();
        if (currentCommand != null) {
            if (nrTries >= MAX_TRIES) {
                // Max retries reached, give up on this one and proceed
                logger.warn("max number of tries reached, not retrying operation anymore ");
                commandQueue.poll();
            } else {
                isRetrying = true;
            }
        }
        nextCommand();
    }

    /**
     * Execute the next command in the subscribe queue.
     * A queue is used because the calls have to be executed sequentially.
     * If the read or write fails, the next command in the queue is executed.
     */
    private void nextCommand() {
        synchronized (this) {
            // Check if we are still connected
            if (state != STATE_CONNECTED) {
                logger.info(String.format("device %s is not connected, clearing command queue", getAddress()));
                commandQueue.clear();
                commandQueueBusy = false;
                return;
            }

            // If there is still a command being executed then bail out
            if (commandQueueBusy) {
                return;
            }

            // Execute the next command in the queue
            final Runnable bluetoothCommand = commandQueue.peek();
            if (bluetoothCommand != null) {
                commandQueueBusy = true;
                if (!isRetrying) {
                    nrTries = 0;
                }

                queueHandler.post(() -> {
                    try {
                        bluetoothCommand.run();
                    } catch (Exception ex) {
                        logger.warn(String.format("ERROR: Command exception for device '%s'", getName()));
                        ex.printStackTrace();
                        completedCommand();
                    }
                });
            }
        }
    }

    private @Nullable BluezGattCharacteristic getBluezGattCharacteristic(UUID characteristicUUID) {
        BluezGattCharacteristic characteristic = null;

        for (BluezGattCharacteristic gattCharacteristic : characteristicMap.values()) {
            if (characteristicUUID.toString().equalsIgnoreCase(gattCharacteristic.getUuid())) {
                characteristic = gattCharacteristic;
            }
        }
        return characteristic;
    }

    private @Nullable BluetoothGattCharacteristic getBluetoothGattCharacteristic(BluezGattCharacteristic bluezGattCharacteristic) {
        UUID characteristicUUID = UUID.fromString(bluezGattCharacteristic.getUuid());
        for (BluetoothGattService service : mServices) {
            for (BluetoothGattCharacteristic characteristic : service.getCharacteristics())
                if (characteristic.getUuid().equals(characteristicUUID)) {
                    return characteristic;
                }
        }
        return null;
    }


    /**
     * Get the services supported by the connected bluetooth peripheral.
     * Only services that are also supported by {@link BluetoothCentral} are included.
     *
     * @return Supported services.
     */
    public @NotNull List<@NotNull BluetoothGattService> getServices() {
        return mServices;
    }

    /**
     * Get the BluetoothGattService object for a service UUID.
     *
     * @param serviceUUID the UUID of the service
     * @return the BluetoothGattService object for the service UUID or null if the peripheral does not have a service with the specified UUID
     */
    public @Nullable BluetoothGattService getService(UUID serviceUUID) {
        Objects.requireNonNull(serviceUUID, "no valid service UUID provided");

        for (BluetoothGattService service : mServices) {
            if (service.getUuid().equals(serviceUUID)) {
                return service;
            }
        }
        return null;
    }

    /**
     * Method to get a characteristic by its UUID
     *
     * @param serviceUUID        The service UUID the characteristic should be part of
     * @param characteristicUUID the characteristic UUID
     * @return the BluetoothGattCharacteristic matching the serviceUUID and characteristicUUID
     */
    public @Nullable BluetoothGattCharacteristic getCharacteristic(@NotNull UUID serviceUUID, @NotNull UUID characteristicUUID) {
        Objects.requireNonNull(serviceUUID, "no valid service UUID provided");
        Objects.requireNonNull(characteristicUUID, "no valid characteristic provided");

        BluetoothGattService service = getService(serviceUUID);
        if (service != null) {
            return service.getCharacteristic(characteristicUUID);
        } else {
            return null;
        }
    }

    /**
     * Get the name of the bluetooth peripheral.
     *
     * @return name of the bluetooth peripheral
     */
    public @Nullable String getName() {
        return deviceName;
    }

    /**
     * Get the mac address of the bluetooth peripheral.
     *
     * @return Address of the bluetooth peripheral
     */
    public @NotNull String getAddress() {
        return deviceAddress;
    }

    /**
     * Returns the connection state of the peripheral.
     *
     * <p>Possible values for the connection state are:
     * {@link #STATE_CONNECTED},
     * {@link #STATE_CONNECTING},
     * {@link #STATE_DISCONNECTED},
     * {@link #STATE_DISCONNECTING}.
     *
     * @return the connection state.
     */
    public int getState() {
        return state;
    }

    boolean isPaired() {
        boolean result = isBonded;
        try {
            isBonded = device.isPaired();
            result = isBonded;
        } catch (Exception e) {
            logger.error(e.toString());
        }
        return result;
    }

    /**
     * Get the bond state of the bluetooth peripheral.
     *
     * <p>Possible values for the bond state are:
     * {@link #BOND_NONE},
     * {@link #BOND_BONDING},
     * {@link #BOND_BONDED}.
     *
     * @return returns the bond state
     */
    public int getBondState() {
        if (isPaired()) {
            return BOND_BONDED;
        } else {
            return BOND_NONE;
        }
    }

    /**
     * Boolean to indicate if the specified characteristic is currently notifying or indicating.
     *
     * @param characteristic the characteristic to check
     * @return true if the characteristic is notifying or indicating, false if it is not
     */
    public boolean isNotifying(@NotNull BluetoothGattCharacteristic characteristic) {
        Objects.requireNonNull(characteristic, "no valid characteristic provided");

        final BluezGattCharacteristic nativeCharacteristic = getBluezGattCharacteristic(characteristic.getUuid());
        if (nativeCharacteristic == null) {
            logger.error("ERROR: Native characteristic is null");
            return false;
        }
        return nativeCharacteristic.isNotifying();
    }

    /**
     * Create a bond with the peripheral.
     * <p>
     * The bonding command will be enqueued and you will
     * receive updates via the {@link BluetoothPeripheralCallback}.
     *
     * @return true if bonding was started/enqueued, false if not
     */
    public boolean createBond() {
        logger.info(String.format("Pairing with '%s' (%s)", deviceName, deviceAddress));
        manualBonding = true;
        connectTimestamp = System.currentTimeMillis();
        boolean result = false;
        try {
            device.pair();
            return true;
        } catch (BluezInvalidArgumentsException e) {
            logger.error("Pair exception: invalid argument");
        } catch (BluezFailedException e) {
            logger.error("Pair exception: failed");
        } catch (BluezAuthenticationFailedException e) {
            logger.error("Pair exception: authentication failed");
        } catch (BluezAlreadyExistsException e) {
            logger.error("Pair exception: already exists");
        } catch (BluezAuthenticationCanceledException e) {
            logger.error("Pair exception: authentication canceled");
        } catch (BluezAuthenticationRejectedException e) {
            logger.error("Pair exception: authentication rejected");
        } catch (BluezAuthenticationTimeoutException e) {
            logger.error("Pair exception: authentication timeout");
        } catch (BluezConnectionAttemptFailedException e) {
            logger.error("Pair exception: connection attempt failed");
        } catch (DBusExecutionException e) {
            if (e.getMessage().equalsIgnoreCase("No reply within specified time")) {
                logger.error("Pairing timeout");
            } else {
                logger.error(e.getMessage());
            }
        }

        // Clean up after failed pairing
        if (device.isConnected()) {
            device.disconnect();
        } else {
            cleanupAfterFailedConnect();
        }

        return result;
    }


    private BluetoothGattCharacteristic getCharacteristicFromPath(String path) {
        BluezGattCharacteristic characteristic = characteristicMap.get(path);
        if (characteristic == null) return null;

        BluetoothGattCharacteristic bluetoothGattCharacteristic = getBluetoothGattCharacteristic(characteristic);
        if (bluetoothGattCharacteristic == null) {
            logger.error(String.format("can't find characteristic with path %s", path));
        }
        return bluetoothGattCharacteristic;
    }

    private void startServiceDiscoveryTimer() {
        if (timeoutRunnable != null) {
            timeoutHandler.removeCallbacks(timeoutRunnable);
        }

        timeoutRunnable = () -> {
            logger.error(String.format("Service Discovery timeout, disconnecting '%s'", device.getName()));

            // Disconnecting doesn't work so do it ourselves
            cancelServiceDiscoveryTimer();
            cleanupAfterFailedConnect();
        };
        timeoutHandler.postDelayed(timeoutRunnable, SERVICE_DISCOVERY_TIMEOUT_IN_MS);
    }

    private void cancelServiceDiscoveryTimer() {
        if (timeoutRunnable != null) {
            timeoutHandler.removeCallbacks(timeoutRunnable);
            timeoutRunnable = null;
        }
    }

    private BluetoothGattDescriptor mapBluezGattDescriptorToHBDescriptor(BluezGattDescriptor descriptor) {
        // TODO What is permission?
        return new BluetoothGattDescriptor(UUID.fromString(descriptor.getUuid()), 0);
    }


    /**
     * "broadcast"
     * *         "read"
     * *         "write-without-response"
     * *         "write"
     * *         "notify"
     * *         "indicate"
     * *         "authenticated-signed-writes"
     * *         "reliable-write"
     * *         "writable-auxiliaries"
     * *         "encrypt-read"
     * *         "encrypt-write"
     * *         "encrypt-authenticated-read"
     * *         "encrypt-authenticated-write"
     * *         "secure-read" (Server only)
     * *         "secure-write" (Server only)
     *
     * @param flags array of characteristic flags
     * @return flags as an int
     */
    private int mapFlagsToProperty(ArrayList<String> flags) {
        int result = 0;
        if (flags.contains("read")) {
            result = result + PROPERTY_READ;
        }
        if (flags.contains("write-without-response")) {
            result = result + BluetoothGattCharacteristic.PROPERTY_WRITE_NO_RESPONSE;
        }
        if (flags.contains("write")) {
            result = result + PROPERTY_WRITE;
        }
        if (flags.contains("notify")) {
            result = result + BluetoothGattCharacteristic.PROPERTY_NOTIFY;
        }
        if (flags.contains("indicate")) {
            result = result + BluetoothGattCharacteristic.PROPERTY_INDICATE;
        }
        if (flags.contains("authenticated-signed-writes")) {
            result = result + BluetoothGattCharacteristic.PROPERTY_SIGNED_WRITE;
        }

        // TODO add missing values
        return result;
    }

    private BluetoothGattCharacteristic mapBluezGattCharacteristicToBluetoothGattCharacteristic(BluezGattCharacteristic bluetoothGattCharacteristic) {
        int properties = mapFlagsToProperty(bluetoothGattCharacteristic.getFlags());
        BluetoothGattCharacteristic BluetoothGattCharacteristic = new BluetoothGattCharacteristic(UUID.fromString(bluetoothGattCharacteristic.getUuid()), properties, 0);
        // TODO sort our permissions

        // Get all descriptors for this characteristic
        List<BluezGattDescriptor> descriptors = bluetoothGattCharacteristic.getGattDescriptors();

        // Process all descriptors
        if (descriptors != null) {
            descriptors.forEach(descriptor -> {
                descriptorMap.put(descriptor.getDbusPath(), descriptor);
                BluetoothGattCharacteristic.addDescriptor(mapBluezGattDescriptorToHBDescriptor(descriptor));
            });
        }

        return BluetoothGattCharacteristic;
    }

    private BluetoothGattService mapBluezGattServiceToBluetoothGattService(BluezGattService service) {
        // Build up internal services map
        serviceMap.put(service.getDbusPath(), service);

        // Create HBService object
        BluetoothGattService hbService = new BluetoothGattService(UUID.fromString(service.getUuid()));
        hbService.setPeripheral(this);

        // Get all characteristics for this service
        List<BluezGattCharacteristic> characteristics = service.getGattCharacteristics();

        // Process all characteristics
        if (characteristics != null) {
            characteristics.forEach(bluetoothGattCharacteristic -> {
                // Build up internal characteristic map
                characteristicMap.put(bluetoothGattCharacteristic.getDbusPath(), bluetoothGattCharacteristic);

                // Create BluetoothGattCharacteristic
                BluetoothGattCharacteristic characteristic = mapBluezGattCharacteristicToBluetoothGattCharacteristic(bluetoothGattCharacteristic);
                characteristic.setService(hbService);
                hbService.addCharacteristic(characteristic);
            });
        }

        return hbService;
    }


    /**
     * Converts byte array to hex string
     *
     * @param bytes the byte array to convert
     * @return String representing the byte array as a HEX string
     */
    private static String bytes2String(final byte[] bytes) {
        StringBuilder sb = new StringBuilder();
        for (byte b : bytes) {
            sb.append(String.format("%02x", b & 0xff));
        }
        return sb.toString();
    }

    private static String statusToString(final int error) {
        switch (error) {
            case GATT_SUCCESS:
                return "SUCCESS";
            case GATT_CONN_TIMEOUT:
                return "GATT CONN TIMEOUT";  // Connection timed out
            case GATT_CONN_TERMINATE_PEER_USER:
                return "GATT CONN TERMINATE PEER USER";
            case GATT_ERROR:
                return "GATT ERROR"; // Device not reachable
            case GATT_AUTH_FAIL:
                return "GATT AUTH FAIL";  // Device needs to be bonded
            case GATT_INSUFFICIENT_ENCRYPTION:
                return "GATT INSUFFICIENT ENCRYPTION";
            default:
                return "UNKNOWN (" + error + ")";
        }
    }

    /**
     * Safe copying of a byte array.
     *
     * @param source the byte array to copy, can be null
     * @return non-null byte array that is a copy of source
     */
    private byte[] copyOf(byte[] source) {
        if (source == null) return new byte[0];
        final int sourceLength = source.length;
        final byte[] copy = new byte[sourceLength];
        System.arraycopy(source, 0, copy, 0, sourceLength);
        return copy;
    }
}
<|MERGE_RESOLUTION|>--- conflicted
+++ resolved
@@ -19,7 +19,6 @@
 import java.util.*;
 import java.util.concurrent.ConcurrentHashMap;
 import java.util.concurrent.ConcurrentLinkedQueue;
-
 import org.slf4j.Logger;
 import org.slf4j.LoggerFactory;
 
@@ -358,17 +357,6 @@
             connectTimestamp = System.currentTimeMillis();
             device.connect();
         } catch (DBusExecutionException e) {
-<<<<<<< HEAD
-            boolean bluezConnectionstate;
-            try {
-                bluezConnectionstate = device.isConnected();
-            } catch (Exception e2) {
-                bluezConnectionstate = false;
-            }
-
-            //           logger.error(String.format("connect exception, dbusexecutionexception (%s %s)", state == STATE_CONNECTED ? "connected" : "not connected", bluezConnectionstate ? "connected" : "not connected"));
-=======
->>>>>>> 30befe1a
             logger.error(e.getMessage());
 
             // Unregister handler only if we are not connected. A connected event may have already been received!
@@ -897,7 +885,7 @@
      *
      * @return Supported services.
      */
-    public @NotNull List<@NotNull BluetoothGattService> getServices() {
+    public @NotNull List<BluetoothGattService> getServices() {
         return mServices;
     }
 
